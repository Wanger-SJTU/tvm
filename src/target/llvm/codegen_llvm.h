/*
 * Licensed to the Apache Software Foundation (ASF) under one
 * or more contributor license agreements.  See the NOTICE file
 * distributed with this work for additional information
 * regarding copyright ownership.  The ASF licenses this file
 * to you under the Apache License, Version 2.0 (the
 * "License"); you may not use this file except in compliance
 * with the License.  You may obtain a copy of the License at
 *
 *   http://www.apache.org/licenses/LICENSE-2.0
 *
 * Unless required by applicable law or agreed to in writing,
 * software distributed under the License is distributed on an
 * "AS IS" BASIS, WITHOUT WARRANTIES OR CONDITIONS OF ANY
 * KIND, either express or implied.  See the License for the
 * specific language governing permissions and limitations
 * under the License.
 */

/*!
 * \file codegen_llvm.h
 * \brief Common base class for generating into LLVM IR
 */
#ifndef TVM_TARGET_LLVM_CODEGEN_LLVM_H_
#define TVM_TARGET_LLVM_CODEGEN_LLVM_H_

#ifdef TVM_LLVM_VERSION

#include <llvm/ADT/ArrayRef.h>
#include <llvm/ADT/StringRef.h>
#include <llvm/IR/BasicBlock.h>
#include <llvm/IR/ConstantFolder.h>
#include <llvm/IR/Constants.h>
#include <llvm/IR/DerivedTypes.h>
#if TVM_LLVM_VERSION >= 150
#include <llvm/IR/FMF.h>
#else
#include <llvm/IR/Operator.h>
#endif
#include <llvm/IR/DebugInfoMetadata.h>
#include <llvm/IR/GlobalValue.h>
#include <llvm/IR/IRBuilder.h>
#include <llvm/IR/Instructions.h>
#include <llvm/IR/Intrinsics.h>
#include <llvm/Support/Casting.h>
#if TVM_LLVM_VERSION >= 140
#include <llvm/MC/TargetRegistry.h>
#else
#include <llvm/Support/TargetRegistry.h>
#endif

#include <tvm/arith/analyzer.h>
#include <tvm/ir/module.h>
#include <tvm/target/codegen.h>
#include <tvm/tir/analysis.h>
#include <tvm/tir/expr.h>
#include <tvm/tir/function.h>
#include <tvm/tir/op.h>
#include <tvm/tir/op_attr_types.h>
#include <tvm/tir/stmt.h>
#include <tvm/tir/stmt_functor.h>

#include <algorithm>
#include <memory>
#include <string>
#include <tuple>
#include <unordered_map>
#include <unordered_set>
#include <utility>
#include <vector>

#include "../../runtime/thread_storage_scope.h"
#include "../../tir/transforms/ir_utils.h"
#include "codegen_params.h"
#include "llvm_instance.h"

namespace llvm {
class Argument;
class CallInst;
class Function;
class GlobalVariable;
class Instruction;
class PassManagerBuilder;
class DIFile;
class DICompileUnit;
class MDNode;

// Used in std::unique_ptr
class Module;
class DataLayout;
class DIBuilder;
class MDBuilder;
}  // namespace llvm

namespace tvm {
namespace codegen {

using namespace tir;

/*!
 * \brief A base class to generate a LLVM.
 */
class CodeGenLLVM : public ExprFunctor<llvm::Value*(const PrimExpr&)>,
                    public StmtFunctor<void(const Stmt&)> {
 public:
  CodeGenLLVM();           // Do not make it default here.
  virtual ~CodeGenLLVM();  // Do not make it default here.

  /*!
   * \brief Create new code generator based on target machine.
   * \param tm The target machine
   * \return The created llvm generator.
   */
  static std::unique_ptr<CodeGenLLVM> Create(LLVMTarget* llvm_target);
  /*!
   * \brief Initialize the code generator with given context
   * \param module_name The name of the module.
   * \param tm Target machine model
   * \param ctx The context.
   * \param system_lib_prefix If the value is not NullOpt, insert system lib registration.
   *                          The value corresponds to the prefix of the system lib symbols.
   * \param dynamic_lookup Whether dynamically lookup runtime function
   *                       or use the runtime function table passed by caller.
   * \param target_c_runtime If true, generate a module to be executed by the C runtime. In practice
   *                       this option influences whether global ctors are used.
   */
  virtual void Init(const std::string& module_name, LLVMTarget* llvm_target,
                    Optional<String> system_lib_prefix, bool dynamic_lookup, bool target_c_runtime);

  /*!
   * \brief Turn on fast math flags for floating point operations.
   * \param fmf FastMathFlags to use for code generation.
   */
  void SetFastMathFlags(llvm::FastMathFlags fmf);

  virtual llvm::Function* DeclareFunction(const GlobalVar& gvar, const PrimFunc& f);

  /*!
   * \brief Compile and add function f to the current module.
   *
   * \param gvar The GlobalVar which may be used to may internal calls
   * to this function from elsewhere in the module.
   *
   * \param f The function to be added.
   */
  virtual void AddFunction(const GlobalVar& gvar, const PrimFunc& f);
  /*!
   * \brief Add main function as the entry name
   * \param entry_func_name The name of entry function to be added.
   */
  virtual void AddMainFunction(const std::string& entry_func_name);
  /*!
   * \brief Finish current pass of codegen, get the module.
   * \return the created module.
   */
  virtual std::unique_ptr<llvm::Module> Finish();

  /*!
   * \brief Validate the generated module using llvm::verifyModule
   */
  void Verify() const;

  /*!
   * \brief Add functions from the (unordered) range to the current module in a deterministic order.
   *        The range consists of objects convertible to PrimFunc.
   * \param begin The beginning of the range.
   * \param end The end of the range.
   * \param pfunc Converter function from the range element type to PrimFunc.
   */
  template <typename IterType, typename ConvType>
  void AddFunctionsOrdered(IterType begin, IterType end, ConvType pfunc);
  /*!
   * \brief Add functions from the (unordered) range of elements of type PrimFunc to the current
   *        module in a deterministic order.
   * \param begin The beginning of the range.
   * \param end The end of the range.
   */
  template <typename IterType>
  void AddFunctionsOrdered(IterType begin, IterType end) {
    this->AddFunctionsOrdered(begin, end, [](auto f) { return f; });
  }
  /*!
   * \brief Add mod to be linked with the generated module
   * \param mod The module to be linked.
   */
  void AddLinkModule(std::unique_ptr<llvm::Module>&& mod);
  /*!
   * \brief Create Value for expression e
   * \param e The expression to be created value for.
   * \return created value.
   */
  llvm::Value* MakeValue(const PrimExpr& e) { return VisitExpr(e); }
  // Short hande code to get a constant int 32
  llvm::Constant* ConstInt32(int64_t value) const {
    return llvm::ConstantInt::getSigned(t_int32_, value);
  }
  // override codegen
  llvm::Value* VisitExpr_(const VarNode* op) override;
  llvm::Value* VisitExpr_(const CastNode* op) override;
  llvm::Value* VisitExpr_(const IntImmNode* op) override;
  llvm::Value* VisitExpr_(const FloatImmNode* op) override;
  llvm::Value* VisitExpr_(const StringImmNode* op) override;
  llvm::Value* VisitExpr_(const AddNode* op) override;
  llvm::Value* VisitExpr_(const SubNode* op) override;
  llvm::Value* VisitExpr_(const MulNode* op) override;
  llvm::Value* VisitExpr_(const DivNode* op) override;
  llvm::Value* VisitExpr_(const ModNode* op) override;
  llvm::Value* VisitExpr_(const MinNode* op) override;
  llvm::Value* VisitExpr_(const MaxNode* op) override;
  llvm::Value* VisitExpr_(const LTNode* op) override;
  llvm::Value* VisitExpr_(const LENode* op) override;
  llvm::Value* VisitExpr_(const GTNode* op) override;
  llvm::Value* VisitExpr_(const GENode* op) override;
  llvm::Value* VisitExpr_(const EQNode* op) override;
  llvm::Value* VisitExpr_(const NENode* op) override;
  llvm::Value* VisitExpr_(const AndNode* op) override;
  llvm::Value* VisitExpr_(const OrNode* op) override;
  llvm::Value* VisitExpr_(const NotNode* op) override;
  llvm::Value* VisitExpr_(const SelectNode* op) override;
  llvm::Value* VisitExpr_(const LetNode* op) override;
  llvm::Value* VisitExpr_(const BufferLoadNode* op) override;
  llvm::Value* VisitExpr_(const CallNode* op) override;
  llvm::Value* VisitExpr_(const RampNode* op) override;
  llvm::Value* VisitExpr_(const ShuffleNode* op) override;
  llvm::Value* VisitExpr_(const BroadcastNode* op) override;
  // stmt
  void VisitStmt_(const BufferStoreNode* op) override;
  void VisitStmt_(const ForNode* op) override;
  void VisitStmt_(const WhileNode* op) override;
  void VisitStmt_(const IfThenElseNode* op) override;
  void VisitStmt_(const AllocateNode* op) override;
  void VisitStmt_(const AllocateConstNode* op) override;
  void VisitStmt_(const AttrStmtNode* op) override;
  void VisitStmt_(const AssertStmtNode* op) override;
  void VisitStmt_(const LetStmtNode* op) override;
  void VisitStmt_(const SeqStmtNode* op) override;
  void VisitStmt_(const EvaluateNode* op) override;
  void VisitStmt_(const DeclBufferNode* op) override;

  // Get constant string
  llvm::Constant* GetConstString(const std::string& str);

  llvm::Constant* GetGlobalConstant(
      llvm::Constant* const_data, const std::string& name = "",
      llvm::GlobalValue::LinkageTypes linkage_type = llvm::GlobalValue::InternalLinkage);

 protected:
  /*!
   * \brief Address and type pair to assist in handling opaque pointers.
   */
  struct TypedPointer {
    TypedPointer() = default;
    TypedPointer(llvm::Type* t, llvm::Value* a) : type(t), addr(a) {}
    llvm::Type* type = nullptr;  /*!< Type of the value pointed to. */
    llvm::Value* addr = nullptr; /*!< Address of the value.         */
  };
  /*! \brief The storage information */
  struct StorageInfo {
    /*! \brief The alignment of allocation */
    int alignment{0};
  };
  /*!
   * \brief Convert tvm::runtime::String into llvm::StringRef
   */
  static llvm::StringRef MakeStringRef(const String& string) {
    return llvm::StringRef(string.c_str(), string.size());
  }
  /*!
   * \brief Execute falloca at the beginning of the
   *  currrent function and obtain its return value.
   *
   *  This is a helper function to make sure that
   *  alloca always happen in the beginning of the function.
   *
   * \param falloca The allocation function to be executed.
   * \tparam F The function to be executed.
   * \return The result.
   */
  template <typename F>
  llvm::AllocaInst* WithFunctionEntry(F falloca) {
    llvm::BasicBlock* current = builder_->GetInsertBlock();
    llvm::BasicBlock* entry = &(function_->getEntryBlock());
    builder_->SetInsertPoint(entry, entry->begin());
    llvm::AllocaInst* res = falloca();
    builder_->SetInsertPoint(current);
    return res;
  }
  // create intrinstic given call
  virtual llvm::Value* CreateIntrinsic(const CallNode* op);
  // create extern function call
  // skip first arg mode used for call extern intrinsic.
  virtual llvm::Value* CreateCallExtern(Type ret_type, String global_symbol,
                                        const Array<PrimExpr>& args, bool skip_first_arg);

  /*! \brief Insert a printf() call to the generated LLVM
   *
   * This is intended solely for debugging purposes.  After calling
   * printf(), immediately calls fflush() to flush the stdout buffer
   * in case of segfault.
   */
  virtual void CreatePrintf(const std::string& format, llvm::ArrayRef<llvm::Value*> format_args);

  /*! \brief Lookup return address, for debugging purposes
   *
   * This is intended solely for debugging purposes.  Calls the
   * `llvm::Intrinsic::returnaddress`, returning the return address of
   * the current function call.
   *
   * \param level Look up the return address of a frame `level` steps
   * above the current stack frame.
   */
  llvm::Value* CreateLookupReturnAddress(unsigned int level = 0);

  // Get the corresponding thread index
  virtual llvm::Value* GetThreadIndex(const IterVar& iv);
  // Get the corresponding thread index
  virtual llvm::Value* CreateStorageSync(const CallNode* op);
#if TVM_LLVM_VERSION < 160
  // This function only works with the legacy pass manager.
  // apply optimization on the module.
  virtual void InitPassManagerBuilder(llvm::PassManagerBuilder* builder);
#endif
  // Scalarize by iterating elements of e.
  // f is a callback that takes index and v.
  void Scalarize(const PrimExpr& e, std::function<void(int i, llvm::Value* v)> f);

  /* \brief Helper function for handling buffer access
   *
   * \param buffer The buffer being accessed
   *
   * \param indices The indices at which the buffer is being accessed.
   *
   * \param value_dtype The datatype to be read from (BufferLoad) or
   * written to (BufferStore) the buffer.
   *
   * \param make_instruction A callback function that generates that
   * actual call.
   *
   *       - buffer_ptr: A typed pointer to the element being accessed
   *
   *       - subelement_i: The index of a vectorized type to be
   *         stored/loaded.  If -1, indicates that the entire type,
   *         vector or scalar, should be written.
   *
   *       - alignment: The alignment to be used for the read/write.
   *
   *       - is_volatile: Whether the read/write should be volatile.
   *
   *       - Should return the generated expression.
   */
  void BufferAccessHelper(
      Buffer buffer, Array<PrimExpr> indices, DataType value_dtype,
      std::function<llvm::Instruction*(TypedPointer buffer_ptr, int subelement_i, int alignment,
                                       bool is_volatile)>
          make_instruction);
  // Initialize target
  virtual void InitTarget();
  // Add module startup function if needed.
  virtual void AddStartupFunction() {}
  // apply optimization on the module.
  virtual void Optimize();
  // Get the maximim storage align bits of buffer pointer given storage scope.
  virtual int NativeVectorBits(const runtime::StorageScope& storage_scope) const;
  // Get correct address space depending on the backend
  virtual unsigned GetGlobalAddressSpace() const;

  /*! \brief Get the linkage parameters for the function
   *
   * Returns a tuple whose first element is the name of the function
   * and whose second element is the linkage type to be used
   * (e.g. llvm::Function::ExternalLinkage or
   * llvm::Function::PrivateLinkage)
   *
   * \param func The PrimFunc whose symbol name and linkage type
   * should be returned
   *
   * \param gvar The GlobalVar to be used when generating the symbol
   * name.  Only used for internal functions, for which the
   * kGlobalSymbol attribute is not defined.
   */
  std::tuple<std::string, llvm::Function::LinkageTypes> GetLinkage(const GlobalVar& gvar,
                                                                   const PrimFunc& func);

  llvm::Function* DeclareFunctionInternal(const GlobalVar& gvar, const PrimFunc& f);

  void AddFunctionInternal(const GlobalVar& gvar, const PrimFunc& f);

  // Create extern call
  llvm::CallInst* CreateCallExtern(llvm::Type* ret, const std::string& name,
                                   const std::vector<llvm::Value*>& value);
  /*!
   * \brief Get the LLVM Type for a given runtime type.
   * \param dtype The runtime dtype.
   *
   * \note Only use this function for dealing with PrimTypes.
   *       For Call and Var that could have more refined types,
   *       use GetLLVMType instead.
   *
   * \return LLVM type of dtype
   */
  llvm::Type* DTypeToLLVMType(const DataType& dtype) const;
  /*!
   * \brief Get the LLVM Type for a given type.
   * \param dtype The runtime dtype.
   * \param type The corresponding TVM Type.
   */
  llvm::Type* GetLLVMType(const Type& type) const;
  /*!
   * \brief Get the LLVM Type for a given type.
   * \param dtype The runtime dtype.
   * \param type The corresponding TVM Type.
   */
  llvm::Type* GetLLVMType(const PrimExpr& expr) const;
  /*!
   * \brief Get the declaration of the LLVM intrinsic based on the intrinsic
   *        id, and the type of the actual call.
   *
   * \param id The intrinsic id.
   * \param ret_type The call return type.
   * \param arg_types The types of the call arguments.
   *
   * \return Return the llvm::Function pointer, or nullptr if the declaration
   *         could not be generated (e.g. if the argument/return types do not
   *         match).
   */
  llvm::Function* GetIntrinsicDecl(llvm::Intrinsic::ID id, llvm::Type* ret_type,
                                   llvm::ArrayRef<llvm::Type*> arg_types);
  /*!
   * \brief Set target-related attributes on the LLVM function \p func. This
   *        includes "target-cpu" and "target-features" if present.
   *
   * \param func The function to set attributes on.
   */
  void SetTargetAttributes(llvm::Function* func);
  /*!
   * \brief Emit LLVM IR for conversion functions __extendhfsf2 and __truncsfhf2
   *        into the current llvm::Module.
   *
   * \param use_float16_abi Whether to use floating-point or integer ABI.
   */
  void EmitFloat16ConversionBuiltins(bool use_float16_abi);

  /*!
   * \brief Get the number of elements in the given vector value.
   * \param vec The value, must be of a vector type.
   */
  inline int GetVectorNumElements(llvm::Value* vec);
  // initialize the function state.
  void InitFuncState();
  // Get alignment given index.
  void GetAlignment(DataType t, const VarNode* buf_var, const PrimExpr& index, int* p_alignment,
                    int* p_native_bits);
  // Returns whether the LLVM type has padding for alignment
  bool HasAlignmentPadding(DataType dtype);
  // do a scalarize call with f
  llvm::Value* CreateScalarizedCall(const CallNode* op, llvm::Function* f,
                                    const std::vector<llvm::Value*>& args);
  // handle module import
  void HandleImport(const std::string& code);
  // cast operatpr
  llvm::Value* CreateCast(DataType from, DataType to, llvm::Value* value);
  // comparison op
  llvm::Value* GetVarValue(const VarNode* v) const;
  llvm::Value* CreateLT(DataType t, llvm::Value* a, llvm::Value* b);
  llvm::Value* CreateLE(DataType t, llvm::Value* a, llvm::Value* b);
  llvm::Value* CreateGT(DataType t, llvm::Value* a, llvm::Value* b);
  llvm::Value* CreateGE(DataType t, llvm::Value* a, llvm::Value* b);
  llvm::Value* CreateAdd(DataType t, llvm::Value* a, llvm::Value* b);
  llvm::Value* CreateSub(DataType t, llvm::Value* a, llvm::Value* b);
  llvm::Value* CreateMul(DataType t, llvm::Value* a, llvm::Value* b);
<<<<<<< HEAD
  llvm::Value* CreateBroadcast(llvm::Value* value, int lanes, bool is_scalable = false);
  llvm::Value* CreateBufferPtr(DataType t, llvm::Value* buffer, llvm::Value* index);
=======
  llvm::Value* CreateBroadcast(llvm::Value* value, int lanes);
  virtual TypedPointer CreateBufferPtr(llvm::Value* buffer_ptr, DataType buffer_element_dtype,
                                       llvm::ArrayRef<llvm::Value*> indices, DataType value_dtype);
>>>>>>> 683dfb0c
  // Vector concatenation.
  llvm::Value* CreateVecSlice(llvm::Value* vec, int begin, int extent);
  llvm::Value* CreateVecFlip(llvm::Value* vec);
  llvm::Value* CreateVecConcat(std::vector<llvm::Value*> vecs);
  llvm::Value* CreateVecPad(llvm::Value* vec, int target_lanes);
  // Create serial for
  void CreateSerialFor(llvm::Value* begin, llvm::Value* end, llvm::Value* stride,
                       const Var& loop_var, const Stmt& body);
  // add alias information.
  void AddAliasInfo(llvm::Instruction* inst, const VarNode* buffer_var, PrimExpr index,
                    DataType access_dtype);

  llvm::GlobalVariable* AllocateSharedMemory(DataType dtype, size_t size,
                                             unsigned int shared_address_space, int alignment,
                                             llvm::GlobalValue::LinkageTypes linkage);

  /*!
   * \brief Get the `i`th argument to the given function, respecting LLVM API changes.
   *
   * NOTE: in LLVM < 10.0, the underlying API returns a const llvm::Argument*. To provide a uniform
   * API, const is removed here. Proper usage of LLVM APIs depends on having a non-const Argument*,
   * so we take this appraoch here rather than adding const.
   *
   * \param function The function containing the arguments.
   * \param i The index of the argument to retrieve.
   * \return The retrieved argument.
   */
  llvm::Argument* GetArg(const llvm::Function* function, int i) const {
#if TVM_LLVM_VERSION >= 100
    return function->getArg(i);
#elif TVM_LLVM_VERSION >= 50
    return const_cast<llvm::Argument*>(&function->arg_begin()[i]);
#else
    return const_cast<llvm::Argument*>(&*std::next(function->arg_begin(), i));
#endif
  }

  // The IRBuilder.
  using IRBuilder = llvm::IRBuilder<llvm::ConstantFolder, llvm::IRBuilderDefaultInserter>;
  // The current function
  llvm::Function* function_;
  // Internal builder
  std::unique_ptr<IRBuilder> builder_;
  // The module to be returned;
  std::unique_ptr<llvm::Module> module_;
  std::unique_ptr<llvm::DataLayout> data_layout_;
  // Internal metabuilder
  std::unique_ptr<llvm::MDBuilder> md_builder_;
  // llvm target info
  LLVMTarget* llvm_target_{nullptr};
  // helpful data types
  llvm::Type* t_void_{nullptr};
  llvm::PointerType* t_void_p_{nullptr};
  llvm::Type* t_int_{nullptr};
  llvm::Type* t_char_{nullptr};
  llvm::Type* t_int8_{nullptr};
  llvm::Type* t_int16_{nullptr};
  llvm::Type* t_int32_{nullptr};
  llvm::Type* t_int64_{nullptr};
  llvm::Type* t_float64_{nullptr};
  // meta data
  llvm::MDNode* md_very_likely_branch_{nullptr};
  llvm::MDNode* md_tbaa_root_{nullptr};
  llvm::MDNode* md_tbaa_alias_set_{nullptr};
  // modules to be linked.
  std::vector<std::unique_ptr<llvm::Module>> link_modules_;
  /*! \brief native vector bits of current targetx*/
  int native_vector_bits_{0};
  /*! \brief the storage scope of allocation */
  std::unordered_map<const VarNode*, StorageInfo> alloc_storage_info_;
  // The definition of local variable.
  std::unordered_map<const VarNode*, llvm::Value*> var_map_;
  // global strings
  std::unordered_map<std::string, llvm::Constant*> str_map_;

  // Map from TVM's GlobalVar to the llvm::Function that represents
  // that function.
  std::unordered_map<const GlobalVarNode*, llvm::Function*> functions_;

  // Whether current function is restricted
  bool is_restricted_{true};
  // The analyzer information
  std::unique_ptr<arith::Analyzer> analyzer_;
  // set of var that are not restricted(can alias)
  std::unordered_set<const VarNode*> alias_var_set_;
  // set of volatile buffer.
  std::unordered_set<const VarNode*> volatile_buf_;
  // deep comparison of PrimExpr
  ExprDeepEqual deep_equal_;
  // binding of let variables. Enables duplicate var defs that map to same value
  std::unordered_map<Var, const LetNode*, ObjectPtrHash, ObjectPtrEqual> let_binding_;
  // debug info for function being compiled
  llvm::DISubprogram* di_subprogram_;
  // Cache potential common path ops to slightly improve lookup time.
  // global symbol table.
  OpAttrMap<TGlobalSymbol> op_attr_global_symbol_ = Op::GetAttrMap<TGlobalSymbol>("TGlobalSymbol");
  const Op& builtin_call_extern_ = builtin::call_extern();
  const Op& builtin_call_pure_extern_ = builtin::call_pure_extern();
  const Op& builtin_call_llvm_intrin_ = builtin::call_llvm_intrin();
  const Op& builtin_call_llvm_pure_intrin_ = builtin::call_llvm_pure_intrin();
  const Op& builtin_lookup_param_ = builtin::lookup_param();
  const Op& builtin_tvm_call_cpacked_lowered_ = builtin::tvm_call_cpacked_lowered();

  void EmitDebugLocation();
  void EmitDebugLocation(const Span& span);
  void EmitDebugLocation(const StmtNode* op);

  /*! \brief Helper struct for debug infos. */
  struct DebugInfo {
    ~DebugInfo();  // Because of the std::unique_ptr.
    std::unique_ptr<llvm::DIBuilder> di_builder_;
    llvm::DICompileUnit* compilation_unit_{nullptr};
    llvm::DIFile* file_{nullptr};
  };
  /*!
   * \brief Create a new DebugInfo struct from the given Module that
   *  initializes file and compilation_unit_ to TVM defaults.
   */
  static std::unique_ptr<DebugInfo> CreateDebugInfo(llvm::Module* module);
};

inline int CodeGenLLVM::GetVectorNumElements(llvm::Value* vec) {
#if TVM_LLVM_VERSION >= 120
  return llvm::cast<llvm::FixedVectorType>(vec->getType())->getNumElements();
#else
  return llvm::cast<llvm::VectorType>(vec->getType())->getNumElements();
#endif
}

template <typename IterType, typename ConvType>
void CodeGenLLVM::AddFunctionsOrdered(IterType begin, IterType end, ConvType pfunc) {
  std::vector<std::tuple<GlobalVar, PrimFunc>> funcs;
  for (auto it = begin; it != end; ++it) {
    auto [gvar, func] = *it;
    auto converted = pfunc(func);
    funcs.push_back({gvar, Downcast<PrimFunc>(converted)});
  }
  std::sort(funcs.begin(), funcs.end(), [this](const auto& pair_a, const auto& pair_b) {
    const auto& [gvar_a, func_a] = pair_a;
    std::string name_a = std::get<std::string>(GetLinkage(gvar_a, func_a));

    const auto& [gvar_b, func_b] = pair_b;
    std::string name_b = std::get<std::string>(GetLinkage(gvar_b, func_b));
    return name_a < name_b;
  });

  for (const auto& [gvar, func] : funcs) {
    DeclareFunction(gvar, func);
  }
  for (const auto& [gvar, func] : funcs) {
    AddFunction(gvar, func);
  }
}

}  // namespace codegen
}  // namespace tvm

#endif  // TVM_LLVM_VERSION
#endif  // TVM_TARGET_LLVM_CODEGEN_LLVM_H_<|MERGE_RESOLUTION|>--- conflicted
+++ resolved
@@ -468,14 +468,9 @@
   llvm::Value* CreateAdd(DataType t, llvm::Value* a, llvm::Value* b);
   llvm::Value* CreateSub(DataType t, llvm::Value* a, llvm::Value* b);
   llvm::Value* CreateMul(DataType t, llvm::Value* a, llvm::Value* b);
-<<<<<<< HEAD
   llvm::Value* CreateBroadcast(llvm::Value* value, int lanes, bool is_scalable = false);
-  llvm::Value* CreateBufferPtr(DataType t, llvm::Value* buffer, llvm::Value* index);
-=======
-  llvm::Value* CreateBroadcast(llvm::Value* value, int lanes);
   virtual TypedPointer CreateBufferPtr(llvm::Value* buffer_ptr, DataType buffer_element_dtype,
                                        llvm::ArrayRef<llvm::Value*> indices, DataType value_dtype);
->>>>>>> 683dfb0c
   // Vector concatenation.
   llvm::Value* CreateVecSlice(llvm::Value* vec, int begin, int extent);
   llvm::Value* CreateVecFlip(llvm::Value* vec);
